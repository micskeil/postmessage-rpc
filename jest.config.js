--- conflicted
+++ resolved
@@ -1,12 +1,6 @@
 const config = {
-<<<<<<< HEAD
-	"setupFilesAfterEnv": ["./test/unit/setupTests.js"] ,
-	// "testEnvironment": "./test/customEnvironment.js",
-	"testEnvironment": "jsdom",
-=======
 	setupFilesAfterEnv: [ "./test/unit/setupTests.js" ],
 	testEnvironment: "jsdom",
->>>>>>> 9f2a5cb9
 	moduleFileExtensions: [
 		"js",
 	],
